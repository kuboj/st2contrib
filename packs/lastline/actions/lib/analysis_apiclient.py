#!/usr/bin/python
<<<<<<< HEAD
# flake8: noqa
=======
#pylint: skip-file
>>>>>>> 271bd795
"""
This is a Python client for the Lastline Analyst API.

The :py:class:`AnalysisClient` class implements
the client side of the Lastline Analyst API methods.
It can be imported into Python client code
that uses the API.

The client is available at
https://analysis.lastline.com/docs/llapi_client/analysis_apiclient.py.

Requirements
+++++++++++++++++++

The Analysis API client requires:

- python 2.6 or 2.7.
- The python requests module.
- The python pycurl module.
- To use the client as a python shell, the ipython module.

Required python modules can be installed
using tools such as easy_install or pip, e.g.::

    easy_install requests
    pip install ipython

Analysis Client Shell
+++++++++++++++++++++++

Running the analysis API client from the command line,
it provides a shell for manually sending requests
to the Lastline Analyst API. This can be used to
try out the API by analyzing files or URLs.

This is an IPython shell, so you can take
advantage of tab auto-completion and other
convenient features of IPython.

Once the shell is started, the current context
contains an 'analysis' object. This is an :py:class:`AnalysisClient`,
which can be used to access the functionality
of the lastline Analysis API.

To start the shell, invoke::

    python analysis_apiclient.py API_KEY API_TOKEN

replacing API_KEY and API_TOKEN with your API credentials.

By default, the client connects to an API instance running in the Lastline cloud
at https://analysis.lastline.com . To connect to a different instance, for
example when using a Lastline On-Premise installation, please use the
*--api-url* parameter to point to the URL of the On-Premise API. For example, to
connect to a Lastline Analyst On-Premise running at *analyst.lastline.local*,
use::

    python analysis_apiclient.py --api-url https://analyst.lastline.local/ API_KEY API_TOKEN

"""
import collections
import datetime
import sys
import time

try:
    import json
    import StringIO
    import requests
    if __name__ == "__main__":
        import optparse
        import IPython
except ImportError, e:
    if __name__ == "__main__":
        print >> sys.stderr, \
            "A module required for running the analysis API example \
            shell was not found:"
        print >> sys.stderr, "\t'%s'" % str(e)
        print >> sys.stderr, "Please install the missing module."
        print >> sys.stderr, "For this, you can use tools such as easy_install or pip:"
        print >> sys.stderr, "\t easy_install <MODULE_NAME>"
        print >> sys.stderr, "\t pip install <MODULE_NAME>"
        sys.exit(1)
    else:
        raise

try:
    from llapi_client import get_proxies_from_config
except ImportError:
    # Non-Lastline environment. Reading from config not support/needed.
    get_proxies_from_config = None

try:
    requests_version = requests.__version__
    if not requests_version.startswith('2.2'):
        raise Exception()
except Exception:
    requests_version = '?'
    print >> sys.stderr, "Warning: Your version of requests (%s) might not " \
                         "be compatible with this module." % requests_version
    print >> sys.stderr, "Officially supported are versions 2.2.x"


# copied these values from Lastline utility code (llapi) to make them available
# to users of client code. please keep in sync!
ANALYSIS_API_FILE_NOT_AVAILABLE = 101
ANALYSIS_API_UNKNOWN_RESOURCE_TYPE = 102
ANALYSIS_API_UNKNOWN_ANALYSIS_TYPE = 103
ANALYSIS_API_INVALID_CREDENTIALS = 104
ANALYSIS_API_INVALID_UUID = 105
ANALYSIS_API_NO_RESULT_FOUND = 106
ANALYSIS_API_TEMPORARILY_UNAVAILABLE = 107
ANALYSIS_API_PERMISSION_DENIED = 108
ANALYSIS_API_FILE_TOO_LARGE = 109
ANALYSIS_API_INVALID_DOMAIN = 110
ANALYSIS_API_INVALID_D_METADATA = 112
ANALYSIS_API_INVALID_FILE_TYPE = 113
ANALYSIS_API_INVALID_ARTIFACT_UUID = 114
ANALYSIS_API_SUBMISSION_LIMIT_EXCEEDED = 115
ANALYSIS_API_INVALID_HASH_ALGORITHM = 116
ANALYSIS_API_INVALID_URL = 117
ANALYSIS_API_INVALID_REPORT_VERSION = 118
ANALYSIS_API_FILE_EXTRACTION_FAILED = 119


class Error(Exception):
    """
    Base exception class for this module.
    """


class InvalidSubApiType(Error):
    """
    Exception for invalid sub API operations.

    The analysis API consists of a number of views (sub APIs):
    (only analysis for now)
    Operations involving parts other than these will
    raise this exceptions.
    """
    def __init__(self, sub_api_type):
        Error.__init__(self)
        self.sub_api_type = sub_api_type

    def __str__(self):
        return "Invalid sub API '%s', expecting one of (%s)" % \
            (self.sub_api_type, ','.join(AnalysisClientBase.SUB_APIS))


class InvalidFormat(Error):
    """
    Invalid format requested.
    """
    def __init__(self, requested_format):
        Error.__init__(self)
        self.format = requested_format

    def __str__(self):
        return "Requested Invalid Format '%s', expecting one of (%s)" % \
            (self.format, ','.join(AnalysisClientBase.FORMATS))


class CommunicationError(Error):
    """
    Contacting Malscape failed.
    """
    def __init__(self, msg=None, error=None):
        Error.__init__(self, msg or error or '')
        self.__error = error

    def internal_error(self):
        return self.__error


class InvalidAnalysisAPIResponse(Error):
    """
    An AnalysisAPI response was not in the expected format
    """


class AnalysisAPIError(Error):
    """
    Analysis API returned an error.

    The `error_code` member of this exception
    is the :ref:`error code returned by the API<error_codes>`.
    """
    def __init__(self, msg, error_code):
        Error.__init__(self)
        self.msg = msg
        self.error_code = error_code

    def __str__(self):
        if self.error_code:
            return "Analysis API error (%s): %s" % (self.error_code, self.msg)
        return "Analysis API error: %s" % self.msg


class RequestError(AnalysisAPIError):
    """
    Exception class to group errors that are permanent request errors when
    following the "malscape protocol". These errors indicate a problem with the
    request sent to the server - if you repeat the same request, you cannot
    expect a different error.

    This group excludes temporary errors, such as authentication problems.
    """


class SubmissionInvalidError(RequestError):
    """
    Exception class to group errors that are permanent submission errors. See
    `RequestError` for details.
    """


class FileNotAvailableError(AnalysisAPIError):
    def __init__(self, msg, error_code=ANALYSIS_API_FILE_NOT_AVAILABLE):
        AnalysisAPIError.__init__(self, msg, error_code)


class InvalidCredentialsError(AnalysisAPIError):
    def __init__(self, msg, error_code=ANALYSIS_API_INVALID_CREDENTIALS):
        AnalysisAPIError.__init__(self, msg, error_code)


class InvalidUUIDError(RequestError):
    def __init__(self, msg, error_code=ANALYSIS_API_INVALID_UUID):
        RequestError.__init__(self, msg, error_code)


class NoResultFoundError(AnalysisAPIError):
    def __init__(self, msg, error_code=ANALYSIS_API_NO_RESULT_FOUND):
        AnalysisAPIError.__init__(self, msg, error_code)


class TemporarilyUnavailableError(AnalysisAPIError):
    def __init__(self, msg, error_code=ANALYSIS_API_TEMPORARILY_UNAVAILABLE):
        AnalysisAPIError.__init__(self, msg, error_code)


class PermissionDeniedError(AnalysisAPIError):
    def __init__(self, msg, error_code=ANALYSIS_API_PERMISSION_DENIED):
        AnalysisAPIError.__init__(self, msg, error_code)


class FileTooLargeError(SubmissionInvalidError):
    def __init__(self, msg, error_code=ANALYSIS_API_FILE_TOO_LARGE):
        SubmissionInvalidError.__init__(self, msg, error_code)


class InvalidFileTypeError(SubmissionInvalidError):
    def __init__(self, msg, error_code=ANALYSIS_API_INVALID_FILE_TYPE):
        SubmissionInvalidError.__init__(self, msg, error_code)


class InvalidMetadataError(SubmissionInvalidError):
    def __init__(self, msg, error_code=ANALYSIS_API_INVALID_D_METADATA):
        SubmissionInvalidError.__init__(self, msg, error_code)


class InvalidArtifactError(RequestError):
    def __init__(self, msg, error_code=ANALYSIS_API_INVALID_ARTIFACT_UUID):
        RequestError.__init__(self, msg, error_code)


class SubmissionLimitExceededError(AnalysisAPIError):
    def __init__(self, msg, error_code=ANALYSIS_API_SUBMISSION_LIMIT_EXCEEDED):
        AnalysisAPIError.__init__(self, msg, error_code)


class InvalidHashAlgorithmError(RequestError):
    def __init__(self, msg, error_code=ANALYSIS_API_INVALID_HASH_ALGORITHM):
        RequestError.__init__(self, msg, error_code)


class InvalidURLError(SubmissionInvalidError):
    def __init__(self, msg, error_code=ANALYSIS_API_INVALID_URL):
        SubmissionInvalidError.__init__(self, msg, error_code)


class InvalidReportVersionError(RequestError):
    def __init__(self, msg, error_code=ANALYSIS_API_INVALID_REPORT_VERSION):
        RequestError.__init__(self, msg, error_code)


class FileExtractionFailedError(SubmissionInvalidError):
    def __init__(self, msg, error_code=ANALYSIS_API_FILE_EXTRACTION_FAILED):
        SubmissionInvalidError.__init__(self, msg, error_code)


#################
# client
#################

__COMPLETED_TASK_FIELDS = [
    "task_uuid",
    "score"
]
CompletedTask = collections.namedtuple("CompletedTask", __COMPLETED_TASK_FIELDS)


def get_time():
    """
    trivial wrapper around time.time to make testing easier
    """
    return time.time()


def purge_none(d):
    """
    Purge None entries from a dictionary
    """
    for k in d.keys():
        if d[k] is None:
            del d[k]
    return d


def parse_datetime(d):
    """
    Parse a datetime as formatted in one of the following formats:

    date: %Y-%m-%d'
    datetime: '%Y-%m-%d %H:%M:%S'
    datetime with microseconds: '%Y-%m-%d %H:%M:%S.%f'

    Can also handle a datetime.date or datetime.datetime object,
    (or anything that has year, month and day attributes)
    and converts it to datetime.datetime
    """
    if hasattr(d, "year") and hasattr(d, "month") and hasattr(d, "day"):
        return datetime.datetime(d.year, d.month, d.day)

    try:
        return datetime.datetime.strptime(
            d, AnalysisClientBase.DATETIME_MSEC_FMT)
    except ValueError: pass

    try:
        return datetime.datetime.strptime(d, AnalysisClientBase.DATETIME_FMT)
    except ValueError: pass

    try:
        return datetime.datetime.strptime(d, AnalysisClientBase.DATE_FMT)
    except ValueError:
        raise ValueError("Date '%s' does not match format '%s'" % (
                         d, "%Y-%m-%d[ %H:%M:%S[.%f]]'"))


class TaskCompletion(object):
    """
    Helper class to get score for all completed tasks

    :param analysis_client: analysis_apiclient.AnalysisClientBase

    Sample usage:

    tc = TaskCompletion(my_analysis_client)
    for completed_task in tc.get_completed(start,end):
        print completed_task.task_uuid, completed_task.score

    """
    def __init__(self, analysis_client):
        self.__analysis_client = analysis_client

    def get_completed(self, after, before):
        """
        Return scores of tasks completed in the specified time range.

        This takes care of using the analysis API's pagination
        to make sure it gets all tasks.

        :param after: datetime.datetime
        :param before: datetime.datetime

        :yield: sequence of `CompletedTask`

        :raise: InvalidAnalysisAPIResponse if response
            does not have the format we expect
        """
        try:
            while True:
                result = self.__analysis_client.get_completed(
                    after=after,
                    before=before,
                    include_score=True)

                data = result["data"]
                tasks = data["tasks"]
                if not tasks:
                    break

                for task_uuid, score  in tasks.iteritems():
                    yield CompletedTask(task_uuid=task_uuid,
                                        score=score)

                more = int(data["more_results_available"])
                if not more:
                    break

                last_ts = parse_datetime(data["before"])
                if last_ts >= before:
                    break

                after = last_ts

        except (KeyError, ValueError, TypeError, AttributeError):
            # attributeError needed in case iteritems is missing (not a dict)
            # let's give it the trace of the original exception, so we know
            # what the specific problem is!
            trace = sys.exc_info()[2]
            raise InvalidAnalysisAPIResponse("Unable to parse response to get_completed()"), None, trace


class AnalysisClientBase(object):
    """
    A client for the Lastline analysis API.

    This is an abstract base class: concrete
    subclasses just need to implement the _api_request
    method to actually send the API request to the server.

    :param base_url: URL where the lastline analysis API is located. (required)
    :param logger: if provided, should be a python logging.Logger object
        or object with similar interface.
    """
    SUB_APIS = ('analysis', 'management', 'research')

    DATETIME_FMT = '%Y-%m-%d %H:%M:%S'
    DATETIME_MSEC_FMT = DATETIME_FMT + '.%f'
    DATE_FMT = '%Y-%m-%d'

    FORMATS = ["json", "xml", "pdf", "rtf"]

    REQUEST_PERFDATA = False

    ERRORS = {
        ANALYSIS_API_FILE_NOT_AVAILABLE: FileNotAvailableError,
        ANALYSIS_API_INVALID_CREDENTIALS: InvalidCredentialsError,
        ANALYSIS_API_INVALID_UUID: InvalidUUIDError,
        ANALYSIS_API_NO_RESULT_FOUND: NoResultFoundError,
        ANALYSIS_API_TEMPORARILY_UNAVAILABLE: TemporarilyUnavailableError,
        ANALYSIS_API_PERMISSION_DENIED: PermissionDeniedError,
        ANALYSIS_API_FILE_TOO_LARGE: FileTooLargeError,
        ANALYSIS_API_INVALID_FILE_TYPE: InvalidFileTypeError,
        ANALYSIS_API_INVALID_DOMAIN: InvalidMetadataError,
        ANALYSIS_API_INVALID_D_METADATA: InvalidMetadataError,
        ANALYSIS_API_INVALID_ARTIFACT_UUID: InvalidArtifactError,
        ANALYSIS_API_SUBMISSION_LIMIT_EXCEEDED: SubmissionLimitExceededError,
        ANALYSIS_API_INVALID_HASH_ALGORITHM: InvalidHashAlgorithmError,
        ANALYSIS_API_INVALID_URL: InvalidURLError,
        ANALYSIS_API_INVALID_REPORT_VERSION: InvalidReportVersionError,
        ANALYSIS_API_FILE_EXTRACTION_FAILED: FileExtractionFailedError,
      }

    def __init__(self, base_url, logger=None, config=None):
        self.__logger = logger
        self.__base_url = base_url
        self.__config = config

    def _logger(self):
        return self.__logger

    def __build_url(self, sub_api, parts, requested_format="json"):
        if sub_api not in AnalysisClientBase.SUB_APIS:
            raise InvalidSubApiType(sub_api)
        if requested_format not in AnalysisClientBase.FORMATS:
            raise InvalidFormat(requested_format)
        num_parts = 2 + len(parts)
        pattern = "/".join(["%s"] * num_parts) + ".%s"
        params = [self.__base_url, sub_api] + parts + [requested_format]
        return pattern % tuple(params)

    def __build_file_download_url(self, sub_api, parts):
        """
        Generate a URL to a direct file download
        """
        if sub_api not in AnalysisClientBase.SUB_APIS:
            raise InvalidSubApiType(sub_api)
        num_parts = 2 + len(parts)
        pattern = "/".join(["%s"] * num_parts)
        params = [self.__base_url, sub_api] + parts
        return pattern % tuple(params)

    def _check_file_like(self, f, param_name):
        if not hasattr(f, 'read'):
            raise AttributeError("The %s parameter is not a file-like " \
                                 "object" % param_name)

    def submit_exe_hash(self,
                        md5=None,
                        sha1=None,
                        download_ip=None,
                        download_port=None,
                        download_url=None,
                        download_host=None,
                        download_path=None,
                        download_agent=None,
                        download_referer=None,
                        download_request=None,
                        full_report_score=None,
                        bypass_cache=None,
                        raw=False,
                        verify=True):
        """
        Submit a file by hash.

        Deprecated version of submit_file_hash() - see below
        """
        return self.submit_file_hash(md5, sha1,
                        download_ip=download_ip,
                        download_port=download_port,
                        download_url=download_url,
                        download_host=download_host,
                        download_path=download_path,
                        download_agent=download_agent,
                        download_referer=download_referer,
                        download_request=download_request,
                        full_report_score=full_report_score,
                        bypass_cache=bypass_cache,
                        raw=raw,
                        verify=verify)

    def submit_file_hash(self,
                        md5=None,
                        sha1=None,
                        download_ip=None,
                        download_port=None,
                        download_url=None,
                        download_host=None,
                        download_path=None,
                        download_agent=None,
                        download_referer=None,
                        download_request=None,
                        full_report_score=None,
                        bypass_cache=None,
                        backend=None,
                        require_file_analysis=True,
                        mime_type=None,
                        analysis_timeout=None,
                        analysis_env=None,
                        allow_network_traffic=None,
                        filename=None,
                        keep_file_dumps=None,
                        keep_memory_dumps=None,
                        keep_behavior_log=None,
                        push_to_portal_account=None,
                        raw=False,
                        verify=True,
                        server_ip=None,
                        server_port=None,
                        server_host=None,
                        client_ip=None,
                        client_port=None,
                        is_download=True,
                        protocol="http",
                        apk_package_name=None,
                        report_version=None):
        """
        Submit a file by hash.

        Either an md5 or a sha1 parameter must be provided.
        If both are provided, they should be consistent.

        For return values and error codes please
        see :py:meth:`malscape.api.views.analysis.submit_file`.

        If there is an error and `raw` is not set,
        a :py:class:`AnalysisAPIError` exception will be raised.

        :param md5: md5 hash of file.
        :param sha1: sha1 hash of file.
        :param download_ip: DEPRECATED! Use server_ip instead.
        :param download_port: DEPRECATED! Use server_port instead.
        :param download_url: DEPRECATED! replaced by the download_host
            and download_path parameters
        :param download_host: DEPRECATED! Use server_host instead.
        :param download_path: host path from which the submitted file
            was originally downloaded, as a string of bytes (not unicode)
        :param download_agent: HTTP user-agent header that was used
            when the submitted file was originally downloaded,
            as a string of bytes (not unicode)
        :param download_referer: HTTP referer header that was used
            when the submitted file was originally downloaded,
            as a string of bytes (not unicode)
        :param download_request: full HTTP request with
            which the submitted file was originally downloaded,
            as a string of bytes (not unicode)
        :param full_report_score: if set, this value (between -1 and 101)
            determines starting at which scores a full report is returned.
            -1 and 101 indicate "never return full report";
            0 indicates "return full report at all times"
        :param bypass_cache: if True, the API will not serve a cached
            result. NOTE: This requires special privileges.
        :param require_file_analysis: if True, the submission requires an
            analysis run to be started. If False, the API will attempt to
            base a decision solely on static information such as
            download source reputation and hash lookups. Requires special
            permissions
        :param mime_type: the mime-type of the file; This value should be
            set when require_file_analysis is True to enforce getting the
            most information available
        :param analysis_timeout: timeout in seconds after which to terminate
            analysis. The analysis engine might decide to extend this timeout
            if necessary. If all analysis subjects terminate before this timeout
            analysis might be shorter
        :param analysis_env: environment in which to run analysis. This includes
            the operating system as well as version of tools such as Microsoft
            Office. Example usage:
            - windows7:office2003, or
            - windowsxp
            By default, analysis will run on all available operating systems
            using the most applicable tools.
        :param allow_network_traffic: if False, all network connections will be
            redirected to a honeypot. Requires special permissions.
        :param filename: filename to use during analysis. If none is passed,
            the analysis engine will pick an appropriate name automatically.
            An easy way to pass this value is to use 'file_stream.name' for most
            file-like objects
        :param keep_file_dumps: if True, all files generated during
            analysis will be kept for post-processing. NOTE: This can generate
            large volumes of data and is not recommended. Requires special
            permissions
        :param keep_memory_dumps: if True, all buffers allocated during
            analysis will be kept for post-processing. NOTE: This can generate
            *very* large volumes of data and is not recommended. Requires
            special permissions
        :param keep_behavior_log: if True, the raw behavior log extracted during
            analysis will be kept for post-processing. NOTE: This can generate
            *very very* large volumes of data and is not recommended. Requires
            special permissions
        :param push_to_portal_account: if set, a successful submission will be
            pushed to the web-portal using the specified account
        :param backend: DEPRECATED! Don't use
        :param verify: if False, disable SSL-certificate verification
        :param raw: if True, return the raw json results of the API query
        :param server_ip: ASCII dotted-quad representation of the IP address of
            the server-side endpoint.
        :param server_port: integer representation of the port number
            of the server-side endpoint of the flow tuple.
        :param server_host: hostname of the server-side endpoint of
            the connection, as a string of bytes (not unicode).
        :param client_ip: ASCII dotted-quad representation of the IP address of
            the client-side endpoint.
        :param client_port: integer representation of the port number
            of the client-side endpoint of the flow tuple.
        :param is_download: Boolean; True if the transfer happened in the
            server -> client direction, False otherwise (client -> server).
        :param protocol: app-layer protocol in which the file got
            transferred. Short ASCII string.
        :param apk_package_name: package name for APK files. Don't specify
            manually.
        :param report_version: Version name of the Report that will be returned
                               (optional);
        """
        if self.__logger and backend:
            self.__logger.warning("Ignoring deprecated parameter 'backend'")

        url = self.__build_url("analysis", ["submit", "file"])
        # These options require special permissions, so we should not set them
        # if not specified
        if allow_network_traffic is not None:
            allow_network_traffic = allow_network_traffic and 1 or 0
        if keep_file_dumps is not None:
            keep_file_dumps = keep_file_dumps and 1 or 0
        if keep_memory_dumps is not None:
            keep_memory_dumps = keep_memory_dumps and 1 or 0
        if keep_behavior_log is not None:
            keep_behavior_log = keep_behavior_log and 1 or 0
        params = purge_none({
            "md5": md5,
            "sha1": sha1,
            "full_report_score": full_report_score,
            "bypass_cache": bypass_cache and 1 or None,
            "require_file_analysis": require_file_analysis and 1 or 0,
            "mime_type": mime_type,
            "download_ip": download_ip,
            "download_port": download_port,
            # analysis-specific options:
            "analysis_timeout": analysis_timeout or None,
            "analysis_env": analysis_env,
            "allow_network_traffic": allow_network_traffic,
            "filename": filename,
            "keep_file_dumps": keep_file_dumps,
            "keep_memory_dumps": keep_memory_dumps,
            "keep_behavior_log": keep_behavior_log,
            "push_to_portal_account": push_to_portal_account or None,
            "server_ip": server_ip,
            "server_port": server_port,
            "server_host": server_host,
            "client_ip": client_ip,
            "client_port": client_port,
            "is_download": is_download,
            "protocol": protocol,
            "apk_package_name": apk_package_name,
            "report_version": report_version,
          })
        # using and-or-trick to convert to a StringIO if it is not None
        # this just wraps it into a file-like object
        files = purge_none({
            "download_url": download_url is not None and \
                               StringIO.StringIO(download_url) or None,
            "download_host": download_host is not None and \
                               StringIO.StringIO(download_host) or None,
            "download_path": download_path is not None and \
                               StringIO.StringIO(download_path) or None,
            "download_agent": download_agent is not None and \
                               StringIO.StringIO(download_agent) or None,
            "download_referer": download_referer is not None and \
                               StringIO.StringIO(download_referer) or None,
            "download_request": download_request is not None and \
                               StringIO.StringIO(download_request) or None,
            "server_host": server_host is not None and \
                               StringIO.StringIO(server_host) or None,
          })
        return self._api_request(url, params, files=files, post=True,
                                 raw=raw, verify=verify)

    def submit_exe_file(self,
                        file_stream,
                        download_ip=None,
                        download_port=None,
                        download_url=None,
                        download_host=None,
                        download_path=None,
                        download_agent=None,
                        download_referer=None,
                        download_request=None,
                        full_report_score=None,
                        bypass_cache=None,
                        delete_after_analysis=False,
                        raw=False,
                        verify=True):
        """
        Submit a file by uploading it.

        Deprecated version of submit_file() - see below
        """
        return self.submit_file(file_stream,
                        download_ip=download_ip,
                        download_port=download_port,
                        download_url=download_url,
                        download_host=download_host,
                        download_path=download_path,
                        download_agent=download_agent,
                        download_referer=download_referer,
                        download_request=download_request,
                        full_report_score=full_report_score,
                        bypass_cache=bypass_cache,
                        delete_after_analysis=delete_after_analysis,
                        raw=raw,
                        verify=verify)

    def submit_file(self, file_stream,
                    download_ip=None,
                    download_port=None,
                    download_url=None,
                    download_host=None,
                    download_path=None,
                    download_agent=None,
                    download_referer=None,
                    download_request=None,
                    full_report_score=None,
                    bypass_cache=None,
                    delete_after_analysis=None,
                    backend=None,
                    analysis_timeout=None,
                    analysis_env=None,
                    allow_network_traffic=None,
                    filename=None,
                    keep_file_dumps=None,
                    keep_memory_dumps=None,
                    keep_behavior_log=None,
                    push_to_portal_account=None,
                    raw=False,
                    verify=True,
                    server_ip=None,
                    server_port=None,
                    server_host=None,
                    client_ip=None,
                    client_port=None,
                    is_download=True,
                    protocol="http",
                    apk_package_name=None,
                    password=None,
                    report_version=None):
        """
        Submit a file by uploading it.

        For return values and error codes please
        see :py:meth:`malscape.api.views.analysis.submit_file`.

        If there is an error and `raw` is not set,
        a :py:class:`AnalysisAPIError` exception will be raised.

        :param file_stream: file-like object containing
            the file to upload.
        :param download_ip: DEPRECATED! Use server_ip instead.
        :param download_port: DEPRECATED! Use server_port instead.
        :param download_url: DEPRECATED! replaced by the download_host
            and download_path parameters
        :param download_host: DEPRECATED! Use server_host instead.
        :param download_path: host path from which the submitted file
            was originally downloaded, as a string of bytes (not unicode)
        :param download_agent: HTTP user-agent header that was used
            when the submitted file was originally downloaded,
            as a string of bytes (not unicode)
        :param download_referer: HTTP referer header that was used
            when the submitted file was originally downloaded,
            as a string of bytes (not unicode)
        :param download_request: full HTTP request with
            which the submitted file was originally downloaded,
            as a string of bytes (not unicode)
        :param full_report_score: if set, this value (between -1 and 101)
            determines starting at which scores a full report is returned.
            -1 and 101 indicate "never return full report";
            0 indicates "return full report at all times"
        :param bypass_cache: if True, the API will not serve a cached
            result. NOTE: This requires special privileges.
        :param delete_after_analysis: if True, the backend will delete the
            file after analysis is done (and noone previously submitted
            this file with this flag set)
        :param analysis_timeout: timeout in seconds after which to terminate
            analysis. The analysis engine might decide to extend this timeout
            if necessary. If all analysis subjects terminate before this timeout
            analysis might be shorter
        :param analysis_env: environment in which to run analysis. This includes
            the operating system as well as version of tools such as Microsoft
            Office. Example usage:
            - windows7:office2003, or
            - windowsxp
            By default, analysis will run on all available operating systems
            using the most applicable tools.
        :param allow_network_traffic: if False, all network connections will be
            redirected to a honeypot. Requires special permissions.
        :param filename: filename to use during analysis. If none is passed,
            the analysis engine will pick an appropriate name automatically.
            An easy way to pass this value is to use 'file_stream.name' for most
            file-like objects
        :param keep_file_dumps: if True, all files generated during
            analysis will be kept for post-processing. NOTE: This can generate
            large volumes of data and is not recommended. Requires special
            permissions
        :param keep_memory_dumps: if True, all buffers allocated during
            analysis will be kept for post-processing. NOTE: This can generate
            large volumes of data and is not recommended. Requires special
            permissions
        :param keep_behavior_log: if True, the raw behavior log extracted during
            analysis will be kept for post-processing. NOTE: This can generate
            *very very* large volumes of data and is not recommended. Requires
            special permissions
        :param push_to_portal_account: if set, a successful submission will be
            pushed to the web-portal using the specified username
        :param backend: DEPRECATED! Don't use
        :param verify: if False, disable SSL-certificate verification
        :param raw: if True, return the raw JSON results of the API query
        :param server_ip: ASCII dotted-quad representation of the IP address of
            the server-side endpoint.
        :param server_port: integer representation of the port number
            of the server-side endpoint of the flow tuple.
        :param server_host: hostname of the server-side endpoint of
            the connection, as a string of bytes (not unicode).
        :param client_ip: ASCII dotted-quad representation of the IP address of
            the client-side endpoint.
        :param client_port: integer representation of the port number
            of the client-side endpoint of the flow tuple.
        :param is_download: Boolean; True if the transfer happened in the
            server -> client direction, False otherwise (client -> server).
        :param protocol: app-layer protocol in which the file got
            transferred. Short ASCII string.
        :param report_version: Version name of the Report that will be returned
                               (optional);
        :param apk_package_name: package name for APK files. Don't specify
            manually.
        :param password: password used to unpack encrypted archives
        """
        if self.__logger and backend:
            self.__logger.warning("Ignoring deprecated parameter 'backend'")

        self._check_file_like(file_stream, "file_stream")
        url = self.__build_url("analysis", ["submit", "file"])
        # These options require special permissions, so we should not set them
        # if not specified
        if allow_network_traffic is not None:
            allow_network_traffic = allow_network_traffic and 1 or 0
        if keep_file_dumps is not None:
            keep_file_dumps = keep_file_dumps and 1 or 0
        if keep_memory_dumps is not None:
            keep_memory_dumps = keep_memory_dumps and 1 or 0
        if keep_behavior_log is not None:
            keep_behavior_log = keep_behavior_log and 1 or 0
        params = purge_none({
            "bypass_cache": bypass_cache and 1 or None,
            "full_report_score": full_report_score,
            "delete_after_analysis": delete_after_analysis and 1 or 0,
            "download_ip": download_ip,
            "download_port": download_port,
            # analysis-specific options:
            "analysis_timeout": analysis_timeout or None,
            "analysis_env": analysis_env,
            "allow_network_traffic": allow_network_traffic,
            "filename": filename,
            "keep_file_dumps": keep_file_dumps,
            "keep_memory_dumps": keep_memory_dumps,
            "keep_behavior_log": keep_behavior_log,
            "push_to_portal_account": push_to_portal_account or None,
            "server_ip": server_ip,
            "server_port": server_port,
            "server_host": server_host,
            "client_ip": client_ip,
            "client_port": client_port,
            "is_download": is_download,
            "protocol": protocol,
            "apk_package_name": apk_package_name,
            "password": password,
            "report_version": report_version,
          })

        # If an explicit filename was provided, we can pass it down to
        # python-requests to use it in the multipart/form-data.
        # This avoids having python-requests trying to guess the filename
        # based on stream attributes.
        named_stream = (filename, file_stream) if filename else file_stream

        # using and-or-trick to convert to a StringIO if it is not None
        # this just wraps it into a file-like object
        files = purge_none({
            "file": named_stream,
            "download_url": download_url is not None and \
                                  StringIO.StringIO(download_url) or None,
            "download_host": download_host is not None and \
                                  StringIO.StringIO(download_host) or None,
            "download_path": download_path is not None and \
                                  StringIO.StringIO(download_path) or None,
            "download_agent": download_agent is not None and \
                                  StringIO.StringIO(download_agent) or None,
            "download_referer": download_referer is not None and \
                                  StringIO.StringIO(download_referer) or None,
            "download_request": download_request is not None and \
                                  StringIO.StringIO(download_request) or None,
            "server_host": server_host is not None and \
                                  StringIO.StringIO(server_host) or None,
          })
        return self._api_request(url, params, files=files, post=True,
                                 raw=raw, verify=verify)


    def submit_file_metadata(self, md5, sha1,
                                   download_ip,
                                   download_port,
                                   download_host=None,
                                   download_path=None,
                                   download_agent=None,
                                   download_referer=None,
                                   download_request=None,
                                   raw=False,
                                   verify=True):
        """
        Submit metadata regarding a file download.

        Both the md5 and the sha1 parameter must be provided.

        If there is an error and `raw` is not set,
        a :py:class:`AnalysisAPIError` exception will be raised.

        :param md5: md5 hash of the downloaded file.
        :param sha1: sha1 hash of the downloaded file.
        :param download_ip: ASCII dotted-quad representation of the IP address
            from which the file has been downloaded
        :param download_port: integer representation of the port number
            from which the file has been downloaded
        :param download_host: host from which the submitted file
            was originally downloaded, as a string of bytes (not unicode)
        :param download_path: host path from which the submitted file
            was originally downloaded, as a string of bytes (not unicode)
        :param download_agent: HTTP user-agent header that was used
            when the submitted file was originally downloaded,
            as a string of bytes (not unicode)
        :param download_referer: HTTP referer header that was used
            when the submitted file was originally downloaded,
            as a string of bytes (not unicode)
        :param download_request: full HTTP request with
            which the submitted file was originally downloaded,
            as a string of bytes (not unicode)
        :param verify: if False, disable SSL-certificate verification
        :param raw: if True, return the raw json results of the API query
        """
        url = self.__build_url("analysis", ["submit", "download"])
        params = {
            "md5": md5,
            "sha1": sha1,
            "download_ip": download_ip,
            "download_port": download_port
          }
        #using and-or-trick to convert to a StringIO if it is not None
        #this just wraps it into a file-like object
        files = {
            "download_host": download_host is not None and \
                                   StringIO.StringIO(download_host) or None,
            "download_path": download_path is not None and \
                                   StringIO.StringIO(download_path) or None,
            "download_agent": download_agent is not None and \
                                   StringIO.StringIO(download_agent) or None,
            "download_referer": download_referer is not None and \
                                   StringIO.StringIO(download_referer) or None,
            "download_request": download_request is not None and \
                                   StringIO.StringIO(download_request) or None

          }
        purge_none(files)
        purge_none(params)
        return self._api_request(url, params, files=files, post=True,
                                 raw=raw, verify=verify)


    def submit_url(self,
                   url,
                   referer=None,
                   full_report_score=None,
                   bypass_cache=None,
                   backend=None,
                   analysis_timeout=None,
                   push_to_portal_account=None,
                   raw=False,
                   verify=True,
                   user_agent=None,
                   report_version=None):
        """
        Submit a url.

        For return values and error codes please
        see :py:meth:`malscape.api.views.analysis.submit_url`.

        If there is an error and `raw` is not set,
        a :py:class:`AnalysisAPIError` exception will be raised.

        :param url: url to analyze
        :param referer: referer header to use for analysis
        :param full_report_score: if set, this value (between -1 and 101)
            determines starting at which scores a full report is returned.
            -1 and 101 indicate "never return full report";
            0 indicates "return full report at all times"
        :param bypass_cache: if True, the API will not serve a cached
            result. NOTE: This requires special privileges.
        :param analysis_timeout: timeout in seconds after which to terminate
            analysis. The analysis engine might decide to extend this timeout
            if necessary. If all analysis subjects terminate before this timeout
            analysis might be shorter
        :param push_to_portal_account: if set, a successful submission will be
            pushed to the web-portal using the specified account
        :param backend: DEPRECATED! Don't use
        :param verify: if False, disable SSL-certificate verification
        :param raw: if True, return the raw JSON results of the API query
        :param report_version: Version name of the Report that will be returned
                               (optional);
        :param user_agent: user agent header to use for analysis
        """
        if self.__logger and backend:
            self.__logger.warning("Ignoring deprecated parameter 'backend'")

        api_url = self.__build_url("analysis", ["submit", "url"])
        params = purge_none({
            "url":url,
            "referer":referer,
            "full_report_score":full_report_score,
            "bypass_cache":bypass_cache and 1 or None,
            "analysis_timeout": analysis_timeout or None,
            "push_to_portal_account": push_to_portal_account or None,
            "user_agent": user_agent or None,
            "report_version" : report_version,
          })
        return self._api_request(api_url, params, post=True,
                                 raw=raw, verify=verify)

    def get_result(self,
                   uuid,
                   report_uuid=None,
                   full_report_score=None,
                   include_scoring_components=None,
                   raw=False,
                   requested_format="json",
                   verify=True,
                   report_version=None):
        """
        Get results for a previously submitted
        analysis task.

        For return values and error codes please
        see :py:meth:`malscape.api.views.analysis.get_results`.

        If there is an error and `raw` is not set,
        a :py:class:`AnalysisAPIError` exception will be raised.

        :param uuid: the unique identifier of the submitted task,
            as returned in the task_uuid field of submit methods.
        :param report_uuid: if set, include this report in the result.
        :param full_report_score: if set, this value (between -1 and 101)
            determines starting at which scores a full report is returned.
            -1 and 101 indicate "never return full report";
            0 indicates "return full report at all times"
        :param include_scoring_components: if True, the result will contain
            details of all components contributing to the overall score.
            Requires special permissions
        :param raw: if True, return the raw JSON/XML results of the API query.
        :param requested_format: JSON, XML, PDF, or RTF.
            If format is not JSON, this implies `raw`.
        :param report_version: Version of the report to be returned
                               (optional)
        """
        # better: use 'get_results()' but that would break
        # backwards-compatibility
        url = self.__build_url('analysis', ['get'],
                               requested_format=requested_format)
        params = purge_none({
            'uuid': uuid,
            'report_uuid': report_uuid,
            'full_report_score': full_report_score,
            'include_scoring_components': include_scoring_components and 1 or 0,
            'report_version': report_version
          })
        if requested_format.lower() != 'json':
            raw = True
        return self._api_request(url,
                                 params,
                                 raw=raw,
                                 requested_format=requested_format,
                                 post=True,
                                 verify=verify)

    def get_result_summary(self, uuid, raw=False,
                           requested_format="json",
                           score_only=False,
                           verify=True):
        """
        Get result summary for a previously submitted analysis task.

        For return values and error codes please
        see :py:meth:`malscape.api.views.analysis.get_result`.

        If there is an error and `raw` is not set,
        a :py:class:`AnalysisAPIError` exception will be raised.

        :param uuid: the unique identifier of the submitted task,
            as returned in the task_uuid field of submit methods.
        :param raw: if True, return the raw JSON/XML results of the API query.
        :param requested_format: JSON or XML. If format is not JSON, this
            implies `raw`.
        :param score_only: if True, return even less data (only score and
            threat/threat-class classification).
        """
        url = self.__build_url("analysis", ["get_result"],
                               requested_format=requested_format)
        params = {
            'uuid': uuid,
            'score_only': score_only and 1 or 0,
          }
        if requested_format.lower() != "json":
            raw = True
        return self._api_request(url,
                                 params,
                                 raw=raw,
                                 requested_format=requested_format,
                                 post=True,
                                 verify=verify)

    def get_result_artifact(self, uuid, report_uuid, artifact_name,
                            raw=False, verify=True):
        """
        Get artifact generated by an analysis result for a previously
        submitted analysis task.

        :param uuid: the unique identifier of the submitted task,
            as returned in the task_uuid field of submit methods.
        :param report_uuid: the unique report identifier returned as part of
            the dictionary returned by get_result()
        :param artifact_name: the name of the artifact as mentioned in the
            given report in the dictionary returned by get_result()
        :param raw: if True, return the raw JSON/XML results of the API query.
        """
        url = self.__build_file_download_url("analysis",
                                             ["get_result_artifact"])
        params = {
            'uuid': uuid,
            'artifact_uuid': "%s:%s" % (report_uuid, artifact_name)
          }

        # NOTE: This API request is completely different because it
        # returns real HTTP status-codes (and errors) directly
        try:
            result = self._api_request(url, params, requested_format='raw',
                                       raw=raw, post=True, verify=verify)
            if not result:
                raise InvalidArtifactError()

        except CommunicationError, exc:
            internal_error = str(exc.internal_error())
            if internal_error == '410':
                raise InvalidArtifactError("The artifact is no longer " \
                                           "available")
            if internal_error == '404':
                raise InvalidArtifactError("The artifact could not be found")

            if internal_error == '412':
                raise InvalidUUIDError()

            if internal_error == '412':
                raise InvalidUUIDError()

            if internal_error == '401':
                raise PermissionDeniedError()

            # we have nothing more specific to say -- raise the
            # original CommunicationError
            raise

        return StringIO.StringIO(result)

    def query_task_artifact(self, uuid, artifact_name, raw=False, verify=True):
        """
        Query if a specific task artifact is available for download.

        :param uuid: the unique identifier of the submitted task,
            as returned in the task_uuid field of submit methods.
        :param artifact_name: the name of the artifact
        :param raw: if True, return the raw JSON/XML results of the API query.
        """
        url = self.__build_url("analysis", ["query_task_artifact"])
        params = purge_none({
            'uuid': uuid,
            'artifact_name': artifact_name,
          })
        return self._api_request(url, params, raw=raw, verify=verify)

    def completed(self, after, before=None, raw=False, verify=True):
        """
        Deprecated. Use 'get_completed()'
        """
        return self.get_completed(after, before=before,
                                  verify=verify, raw=raw)

    def get_completed(self, after, before=None, raw=False, verify=True,
                      include_score=False):
        """
        Get the list of uuids of tasks that were completed
        within a given time frame.

        The main use-case for this method is to periodically
        request a list of uuids completed since the last
        time this method was invoked, and then fetch
        each result with `get_results()`.

        Date parameters to this method can be:
         - date string: %Y-%m-%d'
         - datetime string: '%Y-%m-%d %H:%M:%S'
         - datetime.datetime object

        All times are in UTC.

        For return values and error codes please
        see :py:meth:`malscape.api.views.analysis.get_completed`.

        If there is an error and `raw` is not set,
        a :py:class:`AnalysisAPIError` exception will be raised.

        :param after: Request tasks completed after this time.
        :param before: Request tasks completed before this time.
        :param include_score: If True, the response contains scores together
            with the task-UUIDs that have completed
        :param raw: if True, return the raw JSON results of the API query.
        """
        # better: use 'get_completed()' but that would break
        # backwards-compatibility
        url = self.__build_url("analysis", ["completed"])
        if hasattr(before, "strftime"):
            before = before.strftime(AnalysisClientBase.DATETIME_FMT)
        if hasattr(after, "strftime"):
            after = after.strftime(AnalysisClientBase.DATETIME_FMT)
        params = purge_none({
            'before': before,
            'after': after,
            'include_score': include_score and 1 or 0,
          })
        return self._api_request(url, params, raw=raw, post=True, verify=verify)

    def get_progress(self, uuid, raw=False):
        """
        Get a progress estimate for a previously submitted analysis task.

        For return values and error codes please
        see :py:meth:`malscape.api.views.analysis.get_results`.

        If there is an error and `raw` is not set,
        a :py:class:`AnalysisAPIError` exception will be raised.

        :param uuid: the unique identifier of the submitted task,
            as returned in the task_uuid field of submit methods.
        :param raw: if True, return the raw JSON/XML results of the API query.
        :param requested_format: JSON or XML. If format is not JSON, this implies `raw`.
        """
        url = self.__build_url('analysis', ['get_progress'])
        params = { 'uuid': uuid }
        return self._api_request(url, params, raw=raw, post=True)

    def query_file_hash(self, hash_value=None, algorithm=None, block_size=None,
                        md5=None, sha1=None, mmh3=None, raw=False):
        """
        Search for existing analysis results with the given file-hash.

        :param hash_value: The (partial) file-hash.
        :param algorithm: One of MD5/SHA1/MMH3
        :param block_size: Size of the block (at file start) used for generating
            the hash-value. By default (or if 0), the entire file is assumed.
        :param md5: Helper to quickly set `hash_value` and `algorithm`
        :param sha1: Helper to quickly set `hash_value` and `algorithm`
        :param mmh3: Helper to quickly set `hash_value` and `algorithm`
        :param raw: if True, return the raw JSON/XML results of the API query.
        :param requested_format: JSON or XML. If format is not JSON, this
            implies `raw`.
        """
        if md5 or sha1 or mmh3:
            if hash_value or algorithm:
                raise TypeError("Conflicting values passed for hash/algorithm")
            if md5 and not sha1 and not mmh3:
                hash_value = md5
                algorithm = 'md5'
            elif sha1 and not md5 and not mmh3:
                hash_value = sha1
                algorithm = 'sha1'
            elif mmh3 and not md5 and not sha1:
                hash_value = mmh3
                algorithm = 'mmh3'
            else:
                raise TypeError("Conflicting values passed for hash/algorithm")
        elif not hash_value or not algorithm:
            raise TypeError("Missing values for hash_value/algorithm")

        url = self.__build_url('analysis', ['query/file_hash'])
        params = purge_none({
            'hash_value': hash_value,
            'hash_algorithm': algorithm,
            'hash_block_size': block_size,
          })
        return self._api_request(url, params, raw=raw, post=True)

    def is_blocked_file_hash(self, hash_value=None, algorithm=None,
                             block_size=None, md5=None, sha1=None, mmh3=None,
                             raw=False):
        """
        Check if the given file-hash belongs to a malicious file and we have
        gathered enough information to block based on this (partial) hash.

        :param hash_value: The (partial) file-hash.
        :param algorithm: One of MD5/SHA1/MMH3
        :param block_size: Size of the block (at file start) used for generating
            the hash-value. By default (or if 0), the entire file is assumed.
        :param md5: Helper to quickly set `hash_value` and `algorithm`
        :param sha1: Helper to quickly set `hash_value` and `algorithm`
        :param mmh3: Helper to quickly set `hash_value` and `algorithm`
        :param raw: if True, return the raw JSON/XML results of the API query.
        :param requested_format: JSON or XML. If format is not JSON, this implies `raw`.
        """
        if md5 or sha1 or mmh3:
            if hash_value or algorithm:
                raise TypeError("Conflicting values passed for hash/algorithm")
            if md5 and not sha1 and not mmh3:
                hash_value = md5
                algorithm = 'md5'
            elif sha1 and not md5 and not mmh3:
                hash_value = sha1
                algorithm = 'sha1'
            elif mmh3 and not md5 and not sha1:
                hash_value = mmh3
                algorithm = 'mmh3'
            else:
                raise TypeError("Conflicting values passed for hash/algorithm")
        elif not hash_value or not algorithm:
            raise TypeError("Missing values for hash_value/algorithm")

        url = self.__build_url('analysis', ['query/is_blocked_file_hash'])
        params = purge_none({
            'hash_value': hash_value,
            'hash_algorithm': algorithm,
            'hash_block_size': block_size,
          })
        return self._api_request(url, params, raw=raw, post=True)

    def query_analysis_engine_tasks(self, analysis_engine_task_uuids,
                                    analysis_engine='analyst', raw=False):
        """
        Provide a set of task UUIDs from an analysis engine (such as Analyst
        Scheduler or Anubis) and find completed tasks that contain this analysis
        engine task.

        For return values and error codes please
        see :py:meth:`malscape.api.views.analysis.query_analysis_engine_tasks`.

        If there is an error and `raw` is not set,
        a :py:class:`AnalysisAPIError` exception will be raised.

        :param analysis_engine_task_uuids: List of analysis engine task UUIDs to
            search.
        :param analysis_engine: The analysis engine the task refers to.
        :param raw: if True, return the raw JSON results of the API query.
        """
        url = self.__build_url('analysis', ['query/analysis_engine_tasks'])
        params = purge_none({
            'analysis_engine_task_uuids': ','.join(analysis_engine_task_uuids),
            'analysis_engine': analysis_engine,
        })
        return self._api_request(url, params, post=True, raw=raw)

    def analyze_sandbox_result(self, analysis_task_uuid,
                               analysis_engine='anubis',
                               full_report_score=None,
                               bypass_cache=False,
                               raw=False):
        """
        Provide a task UUID from an analysis engine (such as Analyst Scheduler
        or Anubis) and trigger scoring of the activity captured by the analysis
        report.

        Similar to submitting by exe hash (md5/sha1) but we can enforce
        the precise analysis result (if there are multiple) that we want
        to score

        For return values and error codes please
        see :py:meth:`malscape.api.views.analysis.analyze_sandbox_result`.

        If there is an error and `raw` is not set,
        a :py:class:`AnalysisAPIError` exception will be raised.

        :param analysis_task_uuid: The sandbox task UUID to analyze/import.
        :param analysis_engine: The sandbox the task refers to.
        :param full_report_score: if set, this value (between -1 and 101)
            determines starting at which scores a full report is returned.
            -1 and 101 indicate "never return full report";
            0 indicates "return full report at all times"
        :param bypass_cache: if True, the API will not serve a cached
            result. NOTE: This requires special privileges.
        :param raw: if True, return the raw JSON results of the API query.
        """
        url = self.__build_url('analysis', ['analyze_sandbox_result'])
        params = {
            'analysis_task_uuid':analysis_task_uuid,
            'analysis_engine': analysis_engine,
            'full_report_score': full_report_score,
            'bypass_cache': bypass_cache and 1 or None,
          }
        purge_none(params)
        return self._api_request(url, params, raw=raw)

    def _api_request(self,
                     url,
                     params=None,
                     files=None,
                     timeout=None,
                     post=False,
                     raw=False,
                     requested_format="json",
                     verify=True):
        """
        Send an API request and return the results.

        :param url: API URL to fetch.
        :param params: GET or POST parameters.
        :param files: files to upload with request.
        :param timeout: request timeout in seconds.
        :param post: use HTTP POST instead of GET
        :param raw: return the raw json results of API query
        :param requested_foramt: JSON or XML. If format is not JSON, this implies `raw`.
        """
        raise NotImplementedError("%s does not implement api_request()" % self.__class__.__name__)

    def _process_response_page(self, page, raw, requested_format):
        """
        Helper for formatting/processing api response before returning it.
        """
        if raw or requested_format.lower() != "json":
            return page

        #why does pylint think result is a bool??
        #pylint: disable=E1103
        result = json.loads(page)
        success = result['success']
        if success:
            return result
        else:
            error_code = result.get('error_code', None)
            # raise the most specific error we can
            exception_class = AnalysisClientBase.ERRORS.get(error_code) or \
                              AnalysisAPIError
            raise exception_class(result['error'], error_code)

    def rescore_task(self, uuid=None, md5=None, sha1=None,
                     min_score=0, max_score=100,
                     threat=None, threat_class=None,
                     force_local=False, raw=False):
        """
        Enforce re-scoring of a specific task or multiple tasks based on the
        submitted file. Requires specific permissions.

        At least one of uuid/md5 must be provided. If sha1 is given, it must
        match with the md5 that was provided. Existing manual-score threat/
        threat-class information will not be overwritten unless an empty-
        string ('') is passed to this function.

        This API-call returns the task-UUIDs that were triggered for rescoring.

        NOTE: Even when a single task-UUID is passed, the API might decide to
        re-score all tasks for the same file!

        :param uuid: the unique identifier of the submitted task,
            as returned in the task_uuid field of submit methods.
        :param md5: the md5 hash of the submitted file.
        :param sha1: the sha1 hash of the submitted file.
        :param force_local: if True, enforce that the manual score is applied
            only locally. This is the default for on-premise instances and
            cannot be enforced there. Requires special permissions.
        :param raw: if True, return the raw JSON/XML results of the API query.
        """
        assert uuid or md5, "Please provide task-uuid/md5"
        url = self.__build_url('management', ['rescore'])
        params = purge_none({
            'uuid': uuid,
            'md5': md5,
            'sha1': sha1,
            'min_score': min_score,
            'max_score': max_score,
            'threat': threat,
            'threat_class': threat_class,
            # use the default if no force is set
            'force_local': force_local and 1 or None,
        })
        return self._api_request(url, params, raw=raw, post=True)

    def rescore_scanner(self, scanner, after, before,
                         min_score=0, max_score=100,
                         min_scanner_score=0, max_scanner_score=100,
                         max_version=None, test_flag=None, force=False,
                         raw=False):
        """
        Find tasks that triggered a certain scanner and mark them for
        reprocessing.

        This API-call returns the task-UUIDs that were triggered for rescoring.

        :param scanner: Name of the scanner.
        :param after: Reprocess tasks completed after this time.
        :param before: Reprocess tasks completed before this time.
        :param min_score: Minimum score of tasks to reprocess.
        :param max_score: Maximum score of tasks to reprocess.
        :param min_scanner_score: Minimum score of scanner detection (on backend
            task) to reprocess.
        :param max_scanner_score: Maximum score of scanner detection (on backend
            task) to reprocess.
        :param max_version: Maximum version of scanner to reprocess.
        :param test_flag: If True, only affect backend-tasks where the scanner
            was in *test* mode; if False, only affect backend-tasks where the
            scanner was in *real* mode; otherwise affect all backend-tasks
            regardless of the *test* flag.
        :param force: By default, the API will refuse rescoring any scanners that
            affect more than 100 tasks. To rescore large amounts, distribute the
            work over multiple time-windows. This safety can be disabled by
            setting the *force* parameter to True.
        """
        if hasattr(before, "strftime"):
            before = before.strftime(AnalysisClientBase.DATETIME_FMT)
        if hasattr(after, "strftime"):
            after = after.strftime(AnalysisClientBase.DATETIME_FMT)

        url = self.__build_url('management', ['rescore_scanner'])
        params = purge_none({
            'scanner': scanner,
            'after': after,
            'before': before,
            'min_score': min_score,
            'max_score': max_score,
            'min_scanner_score': min_scanner_score,
            'max_scanner_score': max_scanner_score,
            'max_version': max_version,
        })
        if test_flag is not None:
            params['test_flag'] = test_flag and 1 or 0
        if force:
            params['force'] = 1
        return self._api_request(url, params, raw=raw, post=True)

    def suppress_scanner(self, scanner, max_version, raw=False):
        """
        Mark a scanner as suppressed.

        :param scanner: Name of the scanner.
        :param max_version: Version of scanner up to which it is supposed to be
            suppressed. So, if the first scanner-version that should be used
            for scoring is X, provide (X-1).
        """
        url = self.__build_url('management', ['suppress_scanner'])
        params = purge_none({
            'scanner': scanner,
            'max_version': max_version,
        })
        return self._api_request(url, params, raw=raw, post=True)

    def create_ticket(self, uuid=None, md5=None, sha1=None,
                      min_score=0, max_score=100, summary=None, labels=None,
                      is_false_negative=False, is_false_positive=False,
                      is_from_customer=False, is_from_partner=False,
                      force=False, raw=False):
        """
        Enforce re-scoring of a specific task or multiple tasks based on the
        submitted file. Requires specific permissions.

        At least one of uuid/md5/sha1 must be provided. If both file-hashes are
        provided, they must match the same file.

        :param uuid: the unique identifier of the submitted task,
            as returned in the task_uuid field of submit methods.
        :param md5: the md5 hash of the submitted file.
        :param sha1: the sha1 hash of the submitted file.
        :param force: if True, enforce the generation of a ticket, even if none
            of the task-analysis rules would have generated a ticket
        :param min_score: Limit generation of tickets to tasks above the given
            threshold
        :param max_score: Limit generation of tickets to tasks below the given
            threshold
        :param summary: Optional summary (title) to use for the ticket.
        :param labels: Optional set of labels to assign to a task
        :param is_false_negative: Helper parameter to add the standard FN label
        :param is_false_positive: Helper parameter to add the standard FP label
        :param is_from_customer: Helper parameter to add the standard
            from-customer label
        :param is_from_partner: Helper parameter to add the standard
            from-partner label
        :param raw: if True, return the raw JSON/XML results of the API query.
        """
        assert uuid or md5 or sha1, "Please provide task-uuid/md5/sha1"
        url = self.__build_url('management', ['create_ticket'])
        if labels:
            labels = set(labels)
        else:
            labels = set()
        if is_false_negative:
            labels.add('false_negatives')
        if is_false_positive:
            labels.add('false_positives')
        if is_from_customer:
            labels.add('from-customer')
        if is_from_partner:
            labels.add('from-partner')
        if labels:
            labels_list = ','.join(labels)
        else:
            labels_list = None
        params = purge_none({
            'uuid': uuid,
            'md5': md5,
            'sha1': sha1,
            'min_score': min_score,
            'max_score': max_score,
            'force': force and 1 or 0,
            'summary': summary,
            'labels': labels_list,
        })
        return self._api_request(url, params, raw=raw, post=True)

    # pylint: disable=W0613
    # raw, query_end, query_start are unused
    def get_license_activity(self, query_start=None, query_end=None,
                             raw=False):
        """
        Fetch license activity information.

        DEPRECATED. DO NOT USE
        """
        assert False, "Call to deprecated API function"
    # pylint: enable=W0613

    def get_detections(self, report_uuid, raw=False):
        """
        Retrieve full internal scoring details. Requires special permissions

        :param report_uuid: Backend-report UUID as returned by `get_result`
        :returns: Dictionary with detailed detection information
        """
        url = self.__build_url('research', [ 'get_detections' ])
        params = { 'report_uuid': report_uuid }
        return self._api_request(url, params, raw=raw, post=True)

    def get_backend_scores(self, md5=None, sha1=None, raw=False):
        """
        Download detailed detection information for all backend results for a
        file.

        :param md5: MD5 of the file to query
        :param sha1: SHA1 of the file to query
        :returns: Dictionary with detailed detection information
        """
        assert md5 or sha1, "Need to provide one of md5/sha1"
        url = self.__build_url('research', [ 'get_backend_scores' ])
        params = purge_none({
            'file_md5': md5,
            'file_sha1': sha1,
        })
        return self._api_request(url, params, raw=raw, post=True)


class AnalysisClient(AnalysisClientBase):
    """
    Client for the Analysis API.

    A client for the Analysis API that accesses the API through the web,
    using key and api token for authentication, and the python
    requests module for sending requests.

    :param base_url: URL where the lastline analysis API is located. (required)
    :param key: API key for the Lastline Analyst API (required)
    :param api_token: API token for the Lastline Analyst API (required)
    :param logger: if provided, should be a python logging.Logger object
        or object with similar interface.
    :param ca_bundle: if provided, location of Certification Authority bundle
        to use for authentication. This should not be required
        if certificates are properly setup on the system.
    :param verify_ssl: if True, verify SSL certificates. This overrides the
        per-call parameter
    :param proxies: dictionay with per-protocol proxy to use to use
        (e.g. { 'http': 'localhost:3128', 'https': 'localhost:3128' }
    :param timeout: default timeout (in seconds) to use for network requests.
        Set to None to disable timeouts
    """
    def __init__(self,
                 base_url,
                 key,
                 api_token,
                 logger=None,
                 ca_bundle=None,
                 verify_ssl=True,
                 use_curl=False,
                 timeout=60,
                 proxies=None,
                 config=None):
        AnalysisClientBase.__init__(self, base_url, logger, config)
        self.__key = key
        self.__api_token = api_token
        self.__ca_bundle = ca_bundle
        self.__verify_ssl = verify_ssl
        self.__logger = logger
        self.__timeout = timeout
        if use_curl and logger:
            logger.warning("Ingoring deprecated use_curl option")
        if proxies is None and config:
            self.__proxies = get_proxies_from_config(config)
        else:
            self.__proxies = proxies
        self.__session = requests.session()

    def set_key(self, key):
        self.__key = key

    def _api_request(self,
                     url,
                     params=None,
                     files=None,
                     timeout=None,
                     post=False,
                     raw=False,
                     requested_format="json",
                     verify=True):
        if self._logger():
            self._logger().info("Requesting %s" % url)
        if requested_format.lower() != "json":
            raw = True
        if not params:
            params = {}
        params["key"] = self.__key
        # NOTE: certain functions allow access without an api-token. Then,
        # a valid license-key is sufficient. We must not pass an invalid
        # or empty, however
        if self.__api_token:
            params["api_token"] = self.__api_token
        if self.REQUEST_PERFDATA:
            # we allow anyone setting this flag, but only admins will get
            # any data back
            params['perfdata'] = 1

        method = "GET"
        data = None
        if post or files:
            method = "POST"
            data = params
            params = None

        if not self.__verify_ssl or not verify:
            verify_ca_bundle = False
        elif self.__ca_bundle:
            verify_ca_bundle = self.__ca_bundle
        else:
            verify_ca_bundle = True

        try:
            response = self.__session.\
                request(method, url,
                        params=params, data=data, files=files,
                        timeout=timeout or self.__timeout,
                        verify=verify_ca_bundle,
                        proxies=self.__proxies)
            # raise if anything went wrong
            response.raise_for_status()
        except requests.RequestException, exc:
            if self.__logger:
                self.__logger.error("Error contacting Malscape API: %s", exc)
            # raise a wrapped exception
            raise CommunicationError(error=exc)

        # Get the response content, as a unicode string if the response is
        # textual, as a regular string otherwise.
        content_type = response.headers.get("content-type")
        if content_type and \
                (content_type.startswith("application/json") or
                 content_type.startswith("text/")):
            data = response.text
        else:
            data = response.content

        return self._process_response_page(data, raw, requested_format)


def init_shell(banner):
    """Set up the iPython shell."""
    try:
        #this import can fail, that's why it's in a try block!
        #pylint: disable=E0611
        #pylint: disable=F0401
        from IPython.frontend.terminal.embed import InteractiveShellEmbed #@UnresolvedImport
        #pylint: enable=E0611
        #pylint: enable=F0401
        shell = InteractiveShellEmbed(banner1=banner)
    except ImportError: # iPython < 0.11
        # iPython <0.11 does have a Shell member
        shell = IPython.Shell.IPShellEmbed() #pylint: disable=E1101
        shell.set_banner(banner)

    return shell


BANNER = """
--------------------------------------
Lastline Analyst API shell
--------------------------------------

The 'analysis' object is an AnalysisClient,
which can be used to access the functionality
of the lastline Analysis API.

This is an IPython shell, so you can take
advantage of tab auto-completion and other
convenient features of IPython.
"""
URL = "https://analysis.lastline.com"
def main(argv):
    parser = optparse.OptionParser(usage="""
Run client for analysis api with the provided credentials

    %prog access_key api_token

""")
    parser.add_option("-u", "--api-url", dest="api_url",
        type="string", default=URL,
        help="send API requests to this URL (debugging purposes)")

    (cmdline_options, args) = parser.parse_args(argv[1:])
    if len(args) != 2:
        parser.print_help()
        return 1

    namespace = {}
    namespace["analysis"] = AnalysisClient(cmdline_options.api_url,
                                           key=args[0],
                                           api_token=args[1])

    shell = init_shell(BANNER)
    shell(local_ns=namespace, global_ns=namespace)

    return 0


if __name__ == "__main__":
    sys.exit(main(sys.argv))<|MERGE_RESOLUTION|>--- conflicted
+++ resolved
@@ -1,9 +1,6 @@
 #!/usr/bin/python
-<<<<<<< HEAD
 # flake8: noqa
-=======
-#pylint: skip-file
->>>>>>> 271bd795
+# pylint: skip-file
 """
 This is a Python client for the Lastline Analyst API.
 
