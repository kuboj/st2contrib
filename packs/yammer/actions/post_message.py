from lib.actions import YammerAction

__all__ = [
    'PostMessageAction'
]


class PostMessageAction(YammerAction):
<<<<<<< HEAD
    def run(self, message, group_id, topics=None, replied_to_id=None):
=======
    def run(self, message, group_id, topics, replied_to_id, direct_to_id):
>>>>>>> 47d9e664
        yammer = self.authenticate()
        return yammer.messages.create(
            message, group_id=group_id,
            topics=topics, replied_to_id=replied_to_id,
            direct_to_id=direct_to_id)<|MERGE_RESOLUTION|>--- conflicted
+++ resolved
@@ -6,11 +6,7 @@
 
 
 class PostMessageAction(YammerAction):
-<<<<<<< HEAD
-    def run(self, message, group_id, topics=None, replied_to_id=None):
-=======
-    def run(self, message, group_id, topics, replied_to_id, direct_to_id):
->>>>>>> 47d9e664
+    def run(self, message, group_id, topics=None, replied_to_id=None, direct_to_id=None):
         yammer = self.authenticate()
         return yammer.messages.create(
             message, group_id=group_id,
